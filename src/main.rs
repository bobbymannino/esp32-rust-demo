mod accelerometer;
mod button;
<<<<<<< HEAD
mod email;
=======
mod gy521;
>>>>>>> 1e9614ed
mod led;
mod reed;
mod rgb_led;
mod sh1107;
mod wifi;

use std::{thread, time::Duration};

<<<<<<< HEAD
use email::send_email;
use esp_idf_hal::prelude::Peripherals;
use wifi::connect_wifi;

const SSID: &str = env!("WIFI_SSID");
const PWD: &str = env!("WIFI_PWD");
=======
use crate::gy521::GY521;
>>>>>>> 1e9614ed

fn main() {
    esp_idf_svc::sys::link_patches();
    esp_idf_svc::log::EspLogger::initialize_default();

<<<<<<< HEAD
    let peripherals = Peripherals::take().expect("failed to get peripherals");

    let _net = connect_wifi(peripherals.modem, SSID, PWD).expect("Failed to connect to Wi-Fi");
    send_email();

    loop {
        thread::sleep(Duration::from_millis(50));
=======
    let peripherals = Peripherals::take().unwrap();

    // Initialize GY521
    let mut gy521 = GY521::new(
        peripherals.i2c1,
        peripherals.pins.gpio21,
        peripherals.pins.gpio22,
    )
    .expect("Failed to init i2c");

    info!("i2c setup");

    loop {
        if let Ok(reading) = gy521.read_movement() {
            info!(
                "Movement - X: {:.2}g, Y: {:.2}g, Z: {:.2}g",
                reading.x, reading.y, reading.z
            );
        } else {
            info!("Error reading movement data");
        }

        // Read rotation and temperature
        if let Ok(rotation) = gy521.read_rotation() {
            info!(
                "Rotation - X: {:.2}°/s, Y: {:.2}°/s, Z: {:.2}°/s",
                rotation.x, rotation.y, rotation.z
            );
        } else {
            info!("Error reading rotation data");
        }

        if let Ok(temp) = gy521.read_temperature() {
            info!("Temperature: {:.1}°C", temp);
        } else {
            info!("Error reading temperature data");
        }

        thread::sleep(Duration::from_millis(500));
>>>>>>> 1e9614ed
    }
}<|MERGE_RESOLUTION|>--- conflicted
+++ resolved
@@ -1,81 +1,18 @@
 mod accelerometer;
 mod button;
-<<<<<<< HEAD
 mod email;
-=======
 mod gy521;
->>>>>>> 1e9614ed
 mod led;
 mod reed;
 mod rgb_led;
 mod sh1107;
 mod wifi;
 
-use std::{thread, time::Duration};
-
-<<<<<<< HEAD
-use email::send_email;
-use esp_idf_hal::prelude::Peripherals;
-use wifi::connect_wifi;
-
-const SSID: &str = env!("WIFI_SSID");
-const PWD: &str = env!("WIFI_PWD");
-=======
-use crate::gy521::GY521;
->>>>>>> 1e9614ed
+use log::info;
 
 fn main() {
     esp_idf_svc::sys::link_patches();
     esp_idf_svc::log::EspLogger::initialize_default();
 
-<<<<<<< HEAD
-    let peripherals = Peripherals::take().expect("failed to get peripherals");
-
-    let _net = connect_wifi(peripherals.modem, SSID, PWD).expect("Failed to connect to Wi-Fi");
-    send_email();
-
-    loop {
-        thread::sleep(Duration::from_millis(50));
-=======
-    let peripherals = Peripherals::take().unwrap();
-
-    // Initialize GY521
-    let mut gy521 = GY521::new(
-        peripherals.i2c1,
-        peripherals.pins.gpio21,
-        peripherals.pins.gpio22,
-    )
-    .expect("Failed to init i2c");
-
-    info!("i2c setup");
-
-    loop {
-        if let Ok(reading) = gy521.read_movement() {
-            info!(
-                "Movement - X: {:.2}g, Y: {:.2}g, Z: {:.2}g",
-                reading.x, reading.y, reading.z
-            );
-        } else {
-            info!("Error reading movement data");
-        }
-
-        // Read rotation and temperature
-        if let Ok(rotation) = gy521.read_rotation() {
-            info!(
-                "Rotation - X: {:.2}°/s, Y: {:.2}°/s, Z: {:.2}°/s",
-                rotation.x, rotation.y, rotation.z
-            );
-        } else {
-            info!("Error reading rotation data");
-        }
-
-        if let Ok(temp) = gy521.read_temperature() {
-            info!("Temperature: {:.1}°C", temp);
-        } else {
-            info!("Error reading temperature data");
-        }
-
-        thread::sleep(Duration::from_millis(500));
->>>>>>> 1e9614ed
-    }
+    info!("Hello there");
 }